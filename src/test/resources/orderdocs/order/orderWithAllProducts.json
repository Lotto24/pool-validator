{
  "metadata": {
    "retailer": {
      "href": "http://zoe.mylotto24.co.uk/entities/mylotto24"
    },
    "origin": "tipp24.com",
    "retail-customer": "ff97acdb-d79a-4f8b-b6ae-8ada63d9ea38",
    "retailer-order-reference": "8e0c2944-6303-4ed2-8342-2f3bbfe921bd",
    "creation-date": "2017-02-05T13:22:47.123Z"
  },
  "gaming-product-orders": {
    "http://zoe.mylotto24.co.uk/gaming-products/mylotto24/c4ls": {
      "bets": [{
        "numbers": [1, 2, 3, 4, 5],
        "cash-ball": 1
      }, {
        "numbers": [2, 3, 4, 5, 6],
        "cash-ball": 2
      }],
      "participation-pools": {
        "first-date": "2018-05-10",
        "draw-count": 1,
        "draw-days": ["THURSDAY"]
      }
    },
    "http://zoe.mylotto24.co.uk/gaming-products/mylotto24/ejs": {
      "variant": "variant_1",
      "bets": [{
        "numbers": [1, 2, 3, 4, 5],
        "euronumbers": [1, 8]
      }, {
        "numbers": [2, 4, 6, 29, 32],
        "euronumbers": [4, 5]
      }],
      "participation-pools": {
        "first-date": "2017-02-10",
        "draw-count": 1
      }
    },
    "http://zoe.mylotto24.co.uk/gaming-products/mylotto24/gls": {
      "variant": "variant_1",
      "bets": [{
        "numbers": [1, 2, 3, 4, 5, 6],
        "super-number": 7
      }, {
        "numbers": [1, 2, 4, 6, 29, 32, 49],
        "super-number": 0,
        "system": "full"
      }],
      "participation-pools": {
        "first-date": "2017-02-08",
        "draw-days": ["WEDNESDAY"],
        "draw-count": 1
      }
    },
    "http://zoe.mylotto24.co.uk/gaming-products/mylotto24/s6": {
      "variant": "variant_1",
      "bets": [{
        "numbers": [0, 8, 1, 8, 3, 6]
      }, {
        "numbers": [3, 6, 2, 8, 1, 9]
      }],
      "participation-pools": {
        "first-date": "2017-02-08",
        "draw-days": ["WEDNESDAY"],
        "draw-count": 1
      }
    },
    "http://zoe.mylotto24.co.uk/gaming-products/mylotto24/s77": {
      "variant": "variant_1",
      "bets": [{
        "numbers": [7, 0, 8, 1, 8, 3, 6]
      }, {
        "numbers": [3, 6, 1, 8, 1, 9, 7]
      }],
      "participation-pools": {
        "first-date": "2017-02-08",
        "draw-days": ["WEDNESDAY"],
        "draw-count": 1
      }
    },
    "http://zoe.mylotto24.co.uk/gaming-products/mylotto24/ems": {
      "variant": "variant_1",
      "bets": [{
        "numbers": [1, 2, 3, 4, 5],
        "starnumbers": [1, 11]
      }, {
        "numbers": [2, 4, 6, 29, 32],
        "starnumbers": [2, 10]
      }],
      "participation-pools": {
        "first-date": "2017-02-07",
        "draw-days": ["TUESDAY"],
        "draw-count": 1
      }
    },
    "http://zoe.mylotto24.co.uk/gaming-products/mylotto24/emsp": {
      "variant": "variant_1",
      "bets": [{
<<<<<<< HEAD
        "numbers": [12, 14, 16, 29, 32]
      }, {
        "numbers": [21, 22, 23, 24, 25]
=======
        "numbers": [1, 2, 3, 4, 5]
      }, {
        "numbers": [2, 4, 6, 29, 32]
>>>>>>> 390d027a
      }],
      "participation-pools": {
        "first-date": "2017-02-07",
        "draw-days": ["TUESDAY"],
        "draw-count": 1
      }
    },
    "http://zoe.mylotto24.co.uk/gaming-products/mylotto24/glss": {
      "variant": "variant_1",
      "bets": [{
        "numbers": [8, 1, 9, 2, 9, 4, 7]
      }, {
        "numbers": [2, 5, 0, 7, 0, 8, 6]
      }],
      "participation-pools": {
        "first-date": "2017-02-11",
        "draw-count": 1
      }
    },
    "http://zoe.mylotto24.co.uk/gaming-products/mylotto24/irls": {
      "variant": "variant_1",
      "bets": [{
        "numbers": [8, 1, 9, 2, 7, 4]
      }],
      "participation-pools": {
        "first-date": "2017-02-08",
        "draw-days": ["WEDNESDAY"],
        "draw-count": 1
      }
    },
    "http://zoe.mylotto24.co.uk/gaming-products/mylotto24/irlsp1": {
      "variant": "variant_1",
      "bets": [{
        "numbers": [8, 1, 9, 2, 7, 4]
      }],
      "participation-pools": {
        "first-date": "2017-02-08",
        "draw-days": ["WEDNESDAY"],
        "draw-count": 1
      }
    },
    "http://zoe.mylotto24.co.uk/gaming-products/mylotto24/irlsp2": {
      "variant": "variant_1",
      "bets": [{
        "numbers": [8, 1, 9, 2, 7, 4]
      }],
      "participation-pools": {
        "first-date": "2017-02-08",
        "draw-days": ["WEDNESDAY"],
        "draw-count": 1
      }
    },
    "http://zoe.mylotto24.co.uk/gaming-products/mylotto24/irlsr": {
      "variant": "variant_1",
      "bets": [{
        "numbers": [1, 2, 3, 4]
      }, {
        "numbers": [0, 4, 6, 9]
      }],
      "participation-pools": {
        "first-date": "2017-02-08",
        "draw-count": 1,
        "draw-days": ["WEDNESDAY"]
      }
    },
    "http://zoe.mylotto24.co.uk/gaming-products/mylotto24/keno": {
      "bets": [{
        "numbers": [1, 2, 3, 4, 5, 6, 7, 8, 9, 10],
        "stake": 1
      }],
      "participation-pools": {
        "first-date": "2018-05-08",
        "draw-count": 1
      }
    },
    "http://zoe.mylotto24.co.uk/gaming-products/mylotto24/mmls": {
      "bets": [{
        "numbers": [1, 2, 3, 4, 5],
        "mega-ball": 1
      }, {
        "numbers": [6, 7, 8, 9, 10],
        "mega-ball": 2
      }, {
        "numbers": [11, 12, 13, 14, 15],
        "mega-ball": 3
      }],
      "participation-pools": {
        "first-date": "2018-05-08",
        "draw-count": 1,
        "draw-days": ["TUESDAY"]
      }
    },
    "http://zoe.mylotto24.co.uk/gaming-products/mylotto24/ukls": {
      "variant": "variant_1",
      "bets": [{
        "numbers": [8, 1, 9, 2, 7, 4]
      }],
      "participation-pools": {
        "first-date": "2017-02-08",
        "draw-days": ["WEDNESDAY"],
        "draw-count": 1
      }
    },
    "http://zoe.mylotto24.co.uk/gaming-products/mylotto24/uktbls": {
      "variant": "variant_1",
      "bets": [{
        "numbers": [1, 2, 3, 4, 5],
        "thunderball": 10
      }, {
        "numbers": [6, 7, 8, 9, 10],
        "thunderball": 11
      }],
      "participation-pools": {
        "first-date": "2017-02-08",
        "draw-count": 1,
        "draw-days": ["WEDNESDAY"]
      }
    },
    "http://zoe.mylotto24.co.uk/gaming-products/mylotto24/uspbls": {
      "bets": [{
        "numbers": [1, 2, 3, 4, 5],
        "power-ball": 1
      }, {
        "numbers": [6, 7, 8, 9, 10],
        "power-ball": 2
      }],
      "participation-pools": {
        "first-date": "2018-05-09",
        "draw-count": 1,
        "draw-days": ["WEDNESDAY"]
      }
    },
    "http://zoe.mylotto24.co.uk/gaming-products/mylotto24/plus5": {
      "variant": "variant_1",
      "bets": [{
        "numbers": [1, 2, 3, 4, 5, 6, 7, 8, 9]
      }, {
        "numbers": [2, 3, 4, 5, 6, 7, 8, 9, 10]
      }],
      "participation-pools": {
        "first-date": "2017-02-08",
        "draw-count": 1
      }
    },
    "http://zoe.mylotto24.co.uk/gaming-products/mylotto24/aols": {
      "variant": "variant_1",
      "bets": [{
        "numbers": [2, 3, 4, 5, 6, 7, 8]
      }],
      "participation-pools": {
        "first-date": "2017-02-07",
        "draw-count": 1
      }
    },
    "http://zoe.mylotto24.co.uk/gaming-products/mylotto24/apls": {
      "variant": "variant_1",
      "bets": [{
        "numbers": [1, 2, 3, 4, 5, 6],
        "powerball": 2
      }, {
        "numbers": [2, 3, 4, 5, 6, 7],
        "powerball": 3
      }],
      "participation-pools": {
        "first-date": "2017-02-09",
        "draw-count": 1
      }
    },
    "http://zoe.mylotto24.co.uk/gaming-products/mylotto24/asls": {
      "variant": "variant_1",
      "bets": [{
        "numbers": [1, 2, 3, 4, 5, 6]
      }, {
        "numbers": [2, 3, 4, 5, 6, 7]
      }],
      "participation-pools": {
        "first-date": "2017-02-11",
        "draw-count": 1
      }
    },
    "http://zoe.mylotto24.co.uk/gaming-products/mylotto24/amls": {
      "variant": "variant_1",
      "bets": [{
        "numbers": [1, 2, 3, 4, 5, 6]
      }],
      "participation-pools": {
        "first-date": "2017-02-13",
        "draw-count": 1
      }
    },
    "http://zoe.mylotto24.co.uk/gaming-products/mylotto24/awls": {
      "variant": "variant_1",
      "bets": [{
        "numbers": [1, 2, 3, 4, 5, 6]
      }],
      "participation-pools": {
        "first-date": "2017-02-08",
        "draw-count": 1
      }
    },
    "http://zoe.mylotto24.co.uk/gaming-products/mylotto24/sls": {
      "variant": "variant_1",
      "bets": [{
        "numbers": [1, 2, 3, 4, 5, 6, 7]
      }],
      "participation-pools": {
        "first-date": "2017-02-08",
        "draw-days": ["WEDNESDAY"],
        "draw-count": 1
      }
    },
    "http://zoe.mylotto24.co.uk/gaming-products/mylotto24/fls": {
      "variant": "variant_1",
      "bets": [{
        "numbers": [1, 2, 3, 4, 5],
        "chancenumber": 2
      }, {
        "numbers": [2, 3, 4, 5, 6],
        "chancenumber": 3
      }],
      "participation-pools": {
        "first-date": "2017-02-06",
        "draw-days": ["MONDAY"],
        "draw-count": 1
      }
    },
    "http://zoe.mylotto24.co.uk/gaming-products/mylotto24/pls": {
      "variant": "variant_1",
      "bets": [{
        "numbers": [1, 2, 3, 4, 5, 6]
      }],
      "participation-pools": {
        "first-date": "2017-02-07",
        "draw-days": ["TUESDAY"],
        "draw-count": 1
      }
    },
    "http://zoe.mylotto24.co.uk/gaming-products/mylotto24/xmasl": {
      "variant": "variant_1",
      "bets": [{
        "numbers": [1, 2, 3, 4, 5]
      }],
      "participation-pools": {
        "draw-date": "2017-12-22"
      }
    }
  }
}<|MERGE_RESOLUTION|>--- conflicted
+++ resolved
@@ -97,15 +97,9 @@
     "http://zoe.mylotto24.co.uk/gaming-products/mylotto24/emsp": {
       "variant": "variant_1",
       "bets": [{
-<<<<<<< HEAD
-        "numbers": [12, 14, 16, 29, 32]
-      }, {
-        "numbers": [21, 22, 23, 24, 25]
-=======
         "numbers": [1, 2, 3, 4, 5]
       }, {
         "numbers": [2, 4, 6, 29, 32]
->>>>>>> 390d027a
       }],
       "participation-pools": {
         "first-date": "2017-02-07",
